"""
ReflectSamplingNeRF Model File

Currently this subclasses the Nerfacto model. Consider subclassing from the base Model.
"""
from __future__ import annotations

from dataclasses import dataclass, field
from typing import Any, Dict, List, Tuple, Type

import torch
from torch import nn
from torch.nn import Parameter
from torchmetrics.functional import structural_similarity_index_measure
from torchmetrics.image import PeakSignalNoiseRatio
from torchmetrics.image.lpip import LearnedPerceptualImagePatchSimilarity

from nerfstudio.cameras.rays import RayBundle
from nerfstudio.configs.config_utils import to_immutable_dict
from nerfstudio.field_components.encodings import NeRFEncoding, SHEncoding
from nerfstudio.field_components.field_heads import FieldHeadNames
from nerfstudio.field_components.temporal_distortions import TemporalDistortionKind
from nerfstudio.model_components.losses import MSELoss
from nerfstudio.model_components.ray_samplers import PDFSampler, UniformSampler, UniformLinDispPiecewiseSampler
from nerfstudio.model_components.renderers import (
    AccumulationRenderer,
    DepthRenderer,
    RGBRenderer,
    NormalsRenderer,
    SemanticRenderer,
)
from nerfstudio.utils import colormaps, colors, misc

from nerfstudio.models.base_model import Model, ModelConfig  # for custom Model
from reflect_sampling_nerf.reflect_sampling_nerf_field import ReflectSamplingNeRFNerfField
from reflect_sampling_nerf.reflect_sampling_nerf_components import ReciprocalSampler, IntegratedSHEncoding

@dataclass
class ReflectSamplingNeRFModelConfig(ModelConfig):
    """ReflectSamplingNeRF Model Configuration.

    Add your custom model config parameters here.
    https://github.com/google-research/multinerf/blob/main/configs/blender_refnerf.gin
    """

    num_coarse_samples: int = 128
<<<<<<< HEAD
    """Number of samples in mid_rgb_coarse field evaluation"""
=======
    """Number of samples in coarse field evaluation"""
>>>>>>> 36723a15
    num_importance_samples: int = 128
    """Number of samples in mid_rgb_fine field evaluation"""
    
<<<<<<< HEAD
    num_reflect_coarse_samples: int = 64
    """Number of samples in mid_rgb_coarse field evaluation"""
    num_reflect_importance_samples: int = 64
    """Number of samples in mid_rgb_fine field evaluation"""
    
    loss_coefficients: Dict[str, float] = to_immutable_dict({
        "loss_low_coarse": 1e-1,
        "loss_lwo_fine": 1e-1,
        "loss_mid_coarse": 1.0,
        "loss_mid_fine": 1.0,
        "loss_reflect_low_coarse": 1e-1,
        "loss_reflect_low_fine": 1e-1,
        "loss_reflect_mid_coarse": 1.0,
        "loss_reflect_mid_fine": 1.0,
=======
    num_reflect_coarse_samples: int = 128
    """Number of samples in coarse field evaluation"""
    num_reflect_importance_samples: int = 128
    """Number of samples in fine field evaluation"""
    
    loss_coefficients: Dict[str, float] = to_immutable_dict({
        "rgb_loss_coarse": 1.0,
        "rgb_loss_fine": 0.0,
        "rgb_loss_reflect_coarse": 1.0,
        "rgb_loss_reflect_fine": 1.0,
>>>>>>> 36723a15
        "predicted_normal_loss_coarse": 3e-5,
        "predicted_normal_loss_fine": 3e-4,
        "orientation_loss_coarse": 1e-2,
        "orientation_loss_fine": 1e-1,
        })

    enable_temporal_distortion: bool = False
    """Specifies whether or not to include ray warping based on time."""
    temporal_distortion_params: Dict[str, Any] = to_immutable_dict({"kind": TemporalDistortionKind.DNERF})
    """Parameters to instantiate temporal distortion with"""
    _target: Type = field(default_factory=lambda: ReflectSamplingNeRFModel)


class ReflectSamplingNeRFModel(Model):
    """ReflectSamplingNeRF Model."""

    config: ReflectSamplingNeRFModelConfig

    def __init__(
        self,
        config: ReflectSamplingNeRFModelConfig,
        **kwargs,
    ) -> None:
        self.field = None
        assert config.collider_params is not None, "MipNeRF model requires bounding box collider parameters."
        super().__init__(config=config, **kwargs)
        assert self.config.collider_params is not None, "mip-NeRF requires collider parameters to be set."

    def populate_modules(self):
        """Set the fields and modules"""
        super().populate_modules()

        # setting up fields
        position_encoding = NeRFEncoding(
            in_dim=3, num_frequencies=10, min_freq_exp=0.0, max_freq_exp=10.0, include_input=True
        )
        direction_encoding = SHEncoding()

        self.field = ReflectSamplingNeRFNerfField(
            position_encoding=position_encoding, 
            direction_encoding=direction_encoding,
        )

        # samplers
        self.sampler_uniform = UniformSampler(num_samples=self.config.num_coarse_samples)
        self.sampler_pdf = PDFSampler(num_samples=self.config.num_importance_samples, include_original=False)
        self.sampler_reciprocal = ReciprocalSampler(num_samples=self.config.num_reflect_coarse_samples, tan=0.25)
        self.sampler_reflect_pdf = PDFSampler(num_samples=self.config.num_reflect_importance_samples, include_original=False)
        self.far = 2**8
        self.near = 1.0/16
        
        # renderers
        self.background_color = colors.WHITE
        self.renderer_rgb = RGBRenderer(background_color=self.background_color)
        self.renderer_accumulation = AccumulationRenderer()
        self.renderer_depth = DepthRenderer()
        self.renderer_normals = NormalsRenderer()
        self.renderer_roughness = SemanticRenderer()
        self.renderer_factor = RGBRenderer()
        self.renderer_reflect = RGBRenderer()

        # losses
        self.rgb_loss = MSELoss()

        # metrics
        self.psnr = PeakSignalNoiseRatio(data_range=1.0)
        self.ssim = structural_similarity_index_measure
        self.lpips = LearnedPerceptualImagePatchSimilarity(normalize=True)

    def get_param_groups(self) -> Dict[str, List[Parameter]]:
        param_groups = {}
        if self.field is None:
            raise ValueError("populate_fields() must be called before get_param_groups")
        param_groups["fields"] = list(self.field.parameters())
        return param_groups
       
        
    def get_outputs(self, ray_bundle: RayBundle):
        if self.field is None:
            raise ValueError("populate_fields() must be called before get_outputs")


        # uniform sampling
        ray_samples_uniform = self.sampler_uniform(ray_bundle)

        # First pass:
        mean_coarse, cov_coarse = self.field.get_blob(ray_samples_uniform)
        mean_coarse, cov_coarse = self.field.contract(mean_coarse, cov_coarse)
        density_outputs_coarse, embedding_coarse = self.field.get_density(mean_coarse, cov_coarse, True)
        weights_coarse = ray_samples_uniform.get_weights(density_outputs_coarse)
        accumulation_coarse = self.renderer_accumulation(weights_coarse)
        depth_coarse = self.renderer_depth(weights_coarse, ray_samples_uniform)

        pred_normals_outputs_coarse = self.field.get_pred_normals(embedding_coarse)
        if self.training:
            normals_outputs_coarse = self.field.get_normals()
        else:
            normals_outputs_coarse = pred_normals_outputs_coarse
        reflections_coarse, n_dot_d_coarse = self.field.get_reflection(ray_samples_uniform.frustums.directions, pred_normals_outputs_coarse)
        
<<<<<<< HEAD
        diff_outputs_coarse = self.field.get_diff(embedding_coarse)
        tint_outputs_coarse = self.field.get_tint(embedding_coarse)
        
        low_outputs_coarse = self.field.get_low(embedding_coarse, True)
        low_outputs_coarse = diff_outputs_coarse+tint_outputs_coarse*low_outputs_coarse
        low_rgb_coarse = self.renderer_rgb(low_outputs_coarse.detach(), weights_coarse)
        low_rgb_coarse = torch.clip(low_rgb_coarse, 0.0, 1.0)
        
        roughness_outputs_coarse = self.field.get_roughness(embedding_coarse, nn.Softplus())
        mid_outputs_coarse = self.field.get_mid(ray_samples_uniform.frustums.directions, roughness_outputs_coarse, embedding_coarse, True)
        mid_outputs_coarse = diff_outputs_coarse+tint_outputs_coarse*mid_outputs_coarse
        mid_rgb_coarse = self.renderer_rgb(mid_outputs_coarse, weights_coarse.detach())
        mid_rgb_coarse = torch.clip(mid_rgb_coarse, 0.0, 1.0)
        
        # diff_coarse = self.renderer_rgb(diff_outputs_coarse, weights_coarse)
        # tint_coarse = self.renderer_factor(tint_outputs_coarse, weights_coarse)
=======
        diff_outputs_coarse, tint_outputs_coarse = self.field.get_normalize(embedding_coarse)
        # raw_roughness_outputs_coarse = self.field.get_roughness(embedding_coarse)
        # bottleneck_coarse = self.field.get_bottleneck(embedding_coarse)
        # low_outputs_coarse = self.field.get_low(reflections_coarse, n_dot_d_coarse, bottleneck_coarse, raw_roughness_outputs_coarse)
                
        diff_coarse = self.renderer_rgb(diff_outputs_coarse, weights_coarse)
        tint_coarse = self.renderer_factor(tint_outputs_coarse, weights_coarse)
>>>>>>> 36723a15
        
        

        # pdf sampling
        ray_samples_pdf = self.sampler_pdf(ray_bundle, ray_samples_uniform, weights_coarse)

        # Second pass:
        mean_fine, cov_fine = self.field.get_blob(ray_samples_pdf)
        mean_fine, cov_fine = self.field.contract(mean_fine, cov_fine)
        density_outputs_fine, embedding_fine = self.field.get_density(mean_fine, cov_fine, True)
        weights_fine = ray_samples_pdf.get_weights(density_outputs_fine)
        accumulation_fine = self.renderer_accumulation(weights_fine)
        depth_fine = self.renderer_depth(weights_fine, ray_samples_pdf)
        
<<<<<<< HEAD
        
=======
       


>>>>>>> 36723a15
        pred_normals_outputs_fine = self.field.get_pred_normals(embedding_fine)
        if self.training:
            normals_outputs_fine = self.field.get_normals()
        else:
            normals_outputs_fine = pred_normals_outputs_fine
        reflections_fine, n_dot_d_fine = self.field.get_reflection(ray_samples_pdf.frustums.directions, pred_normals_outputs_fine)
        diff_outputs_fine = self.field.get_diff(embedding_fine) 
        tint_outputs_fine = self.field.get_tint(embedding_fine)
        
<<<<<<< HEAD
        low_outputs_fine = self.field.get_low(embedding_fine, True)
        low_outputs_fine = diff_outputs_fine+tint_outputs_fine*low_outputs_fine
        low_rgb_fine = self.renderer_rgb(low_outputs_fine.detach(), weights_fine)
        low_rgb_fine = torch.clip(low_rgb_fine, 0.0, 1.0)
                
        roughness_outputs_fine = self.field.get_roughness(embedding_fine, nn.Softplus())
        mid_outputs_fine = self.field.get_mid(ray_samples_pdf.frustums.directions, roughness_outputs_fine, embedding_fine, True)
        mid_outputs_fine = diff_outputs_fine + tint_outputs_fine*mid_outputs_fine
        mid_rgb_fine = self.renderer_rgb(mid_outputs_fine, weights_fine.detach())
        mid_rgb_fine = torch.clip(mid_rgb_fine, 0.0, 1.0)


=======
        roughness_outputs_fine = self.field.get_roughness(embedding_fine)
        # bottleneck_fine = self.field.get_bottleneck(embedding_fine)
        # low_outputs_fine = self.field.get_low(reflections_fine, n_dot_d_fine, bottleneck_fine, raw_roughness_outputs_fine)
        
                
        diff_outputs_fine,tint_outputs_fine = self.field.get_normalize(embedding_fine)

        diff_fine = self.renderer_rgb(diff_outputs_fine, weights_fine)
        tint_fine = self.renderer_factor(tint_outputs_fine, weights_fine)

        # rgb_low_fine = self.renderer_rgb(diff_outputs_fine+tint_outputs_fine*low_outputs_fine, weights_fine)
        # rgb_low_fine = self.field.get_padding(rgb_low_fine)
        
        mask = (accumulation_fine>1e-2).reshape(-1)
        print(mask[mask].shape)
>>>>>>> 36723a15

        diff_fine = self.renderer_rgb(diff_outputs_fine, weights_fine)
        diff_fine = diff_fine.detach()
        tint_fine = self.renderer_factor(tint_outputs_fine, weights_fine)
        tint_fine = tint_fine.detach()
        
        pred_normals_fine = self.renderer_normals(pred_normals_outputs_fine, weights_fine)
        pred_normals_fine = pred_normals_fine.detach()
        n_dot_d = torch.sum(pred_normals_fine*ray_bundle.directions, dim=-1, keepdim=True)
        n_dot_d = n_dot_d.detach()

        roughness_fine = self.field.get_roughness(embedding_fine)
        roughness = self.renderer_roughness(roughness_fine, weights_fine)
        roughness = roughness.detach()
        
        mask = torch.logical_and(accumulation_fine>1e-2, n_dot_d<0).reshape(-1)
        print(mask[mask].shape, mask[(accumulation_fine>1e-2).reshape(-1)].shape, mask[(n_dot_d<0).reshape(-1)].shape)
        
        
        outputs = {
<<<<<<< HEAD
            "low_rgb_coarse": low_rgb_coarse,
            "low_rgb_fine": low_rgb_fine,
            "mid_rgb_coarse": mid_rgb_coarse,
            "mid_rgb_fine": mid_rgb_fine,
            "low_reflect_coarse": self.background_color.to(low_rgb_fine.device).expand(low_rgb_fine.shape)*(1.0-accumulation_fine),
            "low_reflect_fine": self.background_color.to(low_rgb_fine.device).expand(low_rgb_fine.shape)*(1.0-accumulation_fine),
            "mid_reflect_coarse": self.background_color.to(mid_rgb_fine.device).expand(mid_rgb_fine.shape)*(1.0-accumulation_fine),
            "mid_reflect_fine": self.background_color.to(mid_rgb_fine.device).expand(mid_rgb_fine.shape)*(1.0-accumulation_fine),
            "accumulation_coarse": accumulation_coarse.detach(),
            "accumulation_fine": accumulation_fine.detach(),
            "depth_coarse": depth_coarse.detach(),
            "depth_fine": depth_fine.detach(),
=======
            "rgb_coarse": diff_coarse,
            "rgb_fine": diff_fine,
            # "rgb_low_fine": rgb_low_fine,
            "rgb_reflect_coarse": self.background_color.to(diff_coarse.device).repeat(diff_coarse.shape[:-1]+(1,)),
            "rgb_reflect_fine": self.background_color.to(diff_fine.device).repeat(diff_fine.shape[:-1]+(1,)),
            # "rgb_reflect_low_fine": self.background_color.to(rgb_fine.device).repeat(rgb_fine.shape[:-1]+(1,)),
            "accumulation_coarse": accumulation_coarse,
            "accumulation_fine": accumulation_fine,
            "depth_coarse": depth_coarse,
            "depth_fine": depth_fine,
>>>>>>> 36723a15
            "weights_coarse": weights_coarse.detach(),
            "weights_fine": weights_fine.detach(),
            "pred_normals_coarse": pred_normals_outputs_coarse,
            "pred_normals_fine": pred_normals_outputs_fine,
            "normals_coarse": normals_outputs_coarse.detach(),
            "normals_fine": normals_outputs_fine.detach(),
            "n_dot_d_coarse": n_dot_d_coarse,
            "n_dot_d_fine": n_dot_d_fine,
            "diff":diff_fine,
            "tint":tint_fine,
            "roughness":roughness,
            "mask":mask,
        }
        if not mask.any():
            return outputs
<<<<<<< HEAD

        q=torch.tensor([0.1,0.3,0.5,0.7,0.9])
        print("roughness :",torch.quantile(roughness[mask,:].cpu(), q=q).detach().numpy())
        print("diffuse   :", torch.quantile(torch.sum((diff_fine[mask,:]).cpu(), dim=-1), q=q).detach().numpy())
        print("tint      :", torch.quantile(torch.sum((tint_fine[mask,:]).cpu(), dim=-1), q=q).detach().numpy())
=======
        
        pred_normals_fine = self.renderer_normals(pred_normals_outputs_fine, weights_fine)
        roughness_fine = self.renderer_roughness(roughness_outputs_fine, weights_fine)
        '''
        raw_roughness_fine =self.renderer_roughness(raw_roughness_outputs_fine, weights_fine)
        roughness_fine = 1-torch.exp(-raw_roughness_fine)
        '''
        
        print("roughness :",torch.quantile(roughness_fine[mask,:].cpu(), q=torch.linspace(0,1,5)).detach().numpy())
        print("diffuse   :", torch.quantile(torch.sum((diff_fine[mask,:]).cpu(), dim=-1), q=torch.linspace(0,1,5)).detach().numpy())
        print("tint      :", torch.quantile(torch.sum((tint_fine[mask,:]).cpu(), dim=-1), q=torch.linspace(0,1,5)).detach().numpy())
                
        
>>>>>>> 36723a15

        origins = ray_bundle.origins[mask, :] + depth_fine[mask, :]*ray_bundle.directions[mask, :]
        origins=origins.detach()
        reflections = ray_bundle.directions[mask, :] - 2*n_dot_d[mask, :]*pred_normals_fine[mask, :]
        reflections = torch.nn.functional.normalize(reflections, dim=-1)
        reflections = reflections.detach()
        sqradius = 2*torch.abs(n_dot_d[mask, :])*roughness[mask, :]**2
        sqradius = sqradius.detach()

        '''        
        roughness to pixelarea as spherical gaussian lobe
        g(|x-mean|, sigma^2) = exp(-|x-mean|^2/(2*sigma^2))
        sigma^2 = 1/sharpness
        sharpness = 2/roughness^2/(4*|direction*normal|)
        sigma^2 = roughness^2*2*|direction*normal|
        sigma as radius
        '''
        
        reflect_ray_bundle = RayBundle(
            origins=origins,
            directions=reflections,
            pixel_area=torch.pi*sqradius,
            nears=torch.zeros_like(ray_bundle.nears[mask, :])*self.near,
            fars=torch.ones_like(ray_bundle.fars[mask, :])*self.far
        )
        background_color = self.field.get_inf_color(reflections, sqradius)

        ray_samples_reciprocal = self.sampler_reciprocal(reflect_ray_bundle)
        mean_reflect_coarse, cov_reflect_coarse = self.field.get_blob(ray_samples_reciprocal)
        mean_reflect_coarse, cov_reflect_coarse = self.field.contract(mean_reflect_coarse, cov_reflect_coarse)
        density_outputs_reflect_coarse, embedding_reflect_coarse = self.field.get_reflect_density(mean_reflect_coarse, cov_reflect_coarse)
        weights_reflect_coarse = ray_samples_reciprocal.get_weights(density_outputs_reflect_coarse)
                
        bottleneck_reflect_coarse = self.field.get_bottleneck(embedding_reflect_coarse)
        low_outputs_reflect_coarse = self.field.get_low(ray_samples_reciprocal.frustums.directions, bottleneck_reflect_coarse)
        
<<<<<<< HEAD
        diff_outputs_reflect_coarse = self.field.get_diff(embedding_reflect_coarse)
        tint_outputs_reflect_coarse = self.field.get_tint(embedding_reflect_coarse)
=======
        reflect_coarse = self.renderer_reflect(low_outputs_reflect_coarse, weights_reflect_coarse, background_color = background_color)

        outputs["rgb_reflect_coarse"][mask, :] = diff_fine[mask, :] + tint_fine[mask, :] * reflect_coarse

        outputs["rgb_coarse"][mask, :] = diff_coarse[mask, :] + tint_coarse[mask, :] * reflect_coarse
        
        

>>>>>>> 36723a15

        low_outputs_reflect_coarse = self.field.get_low(embedding_reflect_coarse, True)
        rgb_outputs_coarse = diff_outputs_reflect_coarse+tint_outputs_reflect_coarse*low_outputs_reflect_coarse
        low_reflect_coarse = self.renderer_reflect(rgb_outputs_coarse.detach(), weights_reflect_coarse, background_color=background_color)
        low_reflect_coarse = torch.clip(low_reflect_coarse, 0.0, 1.0)
        outputs["low_reflect_coarse"][mask, :] = diff_fine[mask, :] + tint_fine[mask, :] * low_reflect_coarse
        outputs["low_reflect_coarse"][mask, :] = torch.clip(outputs["low_reflect_coarse"][mask, :], 0.0, 1.0)

        roughness_outputs_reflect_coarse = self.field.get_roughness(embedding_reflect_coarse, nn.Softplus())
        mid_outputs_reflect_coarse = self.field.get_mid(ray_samples_reciprocal.frustums.directions, roughness_outputs_reflect_coarse, embedding_reflect_coarse, True)
        rgb_outputs_coarse = diff_outputs_reflect_coarse+tint_outputs_reflect_coarse*mid_outputs_reflect_coarse
        mid_reflect_coarse = self.renderer_reflect(rgb_outputs_coarse, weights_reflect_coarse.detach(), background_color=background_color)
        mid_reflect_coarse = torch.clip(mid_reflect_coarse, 0.0, 1.0)
        outputs["mid_reflect_coarse"][mask, :] = diff_fine[mask, :] + tint_fine[mask, :] * mid_reflect_coarse
        outputs["mid_reflect_coarse"][mask, :] = torch.clip(outputs["mid_reflect_coarse"][mask, :], 0.0, 1.0)
       
        
        
        ray_samples_reflect_pdf = self.sampler_reflect_pdf(reflect_ray_bundle, ray_samples_reciprocal, weights_reflect_coarse)

        mean_reflect_fine, cov_reflect_fine = self.field.get_blob(ray_samples_reflect_pdf)
        mean_reflect_fine, cov_reflect_fine = self.field.contract(mean_reflect_fine, cov_reflect_fine)
<<<<<<< HEAD
        density_outputs_reflect_fine, embedding_reflect_fine = self.field.get_density(mean_reflect_fine, cov_reflect_fine)
        weights_reflect_fine = ray_samples_reflect_pdf.get_weights(density_outputs_reflect_fine)
        
        diff_outputs_reflect_fine = self.field.get_diff(embedding_reflect_fine)
        tint_outputs_reflect_fine = self.field.get_tint(embedding_reflect_fine)

        low_outputs_reflect_fine = self.field.get_low(embedding_reflect_fine, True)
        rgb_outputs_fine = diff_outputs_reflect_fine+tint_outputs_reflect_fine*low_outputs_reflect_fine
        low_reflect_fine = self.renderer_reflect(rgb_outputs_fine.detach(), weights_reflect_fine, background_color=background_color)
        outputs["low_reflect_fine"][mask, :] = diff_fine[mask, :] + tint_fine[mask, :] * low_reflect_fine
        outputs["low_reflect_fine"][mask, :] = torch.clip(outputs["low_reflect_fine"][mask, :], 0.0, 1.0)
                
        roughness_outputs_reflect_fine = self.field.get_roughness(embedding_reflect_fine, nn.Softplus())
        mid_outputs_reflect_fine = self.field.get_mid(ray_samples_reflect_pdf.frustums.directions, roughness_outputs_reflect_fine, embedding_reflect_fine, True)
        rgb_outputs_fine = diff_outputs_reflect_fine+tint_outputs_reflect_fine*mid_outputs_reflect_fine
        mid_reflect_fine = self.renderer_reflect(rgb_outputs_fine, weights_reflect_fine.detach(), background_color=background_color)
        outputs["mid_reflect_fine"][mask, :] = diff_fine[mask, :] + tint_fine[mask, :] * mid_reflect_fine
        outputs["mid_reflect_fine"][mask, :] = torch.clip(outputs["mid_reflect_fine"][mask, :], 0.0, 1.0)
        
        outputs["depth_reflect_fine"] = self.renderer_depth(weights_reflect_fine, ray_samples_reflect_pdf)
        print("depth :",torch.quantile(outputs["depth_reflect_fine"].cpu(), q=q).detach().numpy())
        
=======
        density_outputs_reflect_fine, embedding_reflect_fine = self.field.get_reflect_density(mean_reflect_fine, cov_reflect_fine)
        weights_reflect_fine = ray_samples_recflect_pdf.get_weights(density_outputs_reflect_fine)
        
        bottleneck_reflect_fine = self.field.get_bottleneck(embedding_reflect_fine)
        low_outputs_reflect_fine = self.field.get_low(ray_samples_reciprocal.frustums.directions, bottleneck_reflect_fine)
        
        reflect_fine = self.renderer_reflect(low_outputs_reflect_fine, weights_reflect_fine, background_color = background_color)

        outputs["rgb_reflect_fine"][mask, :] = diff_fine[mask, :] + tint_fine[mask, :] * reflect_fine



        # pred_normals_outputs_reflect_fine = self.field.get_pred_normals(embedding_reflect_fine)
        # reflections_reflect_fine, n_dot_d_reflect_fine = self.field.get_reflection(ray_samples_recflect_pdf.frustums.directions, pred_normals_outputs_reflect_fine)
              
        # raw_roughness_outputs_reflect_fine = self.field.get_roughness(embedding_reflect_fine)
        # bottleneck_reflect_fine = self.field.get_bottleneck(embedding_reflect_fine)

        # low_outputs_reflect_fine = self.field.get_low(reflections_reflect_fine, n_dot_d_reflect_fine, bottleneck_reflect_fine, raw_roughness_outputs_reflect_fine)

        # reflect_low_fine = self.renderer_reflect(diff_outputs_reflect_coarse+tint_outputs_reflect_fine*low_outputs_reflect_fine, weights_reflect_coarse, background_color = background_color)

        # outputs["rgb_reflect_low_fine"][mask, :] = diff_fine[mask, :] + tint_fine[mask, :] * reflect_low_fine
        # outputs["rgb_reflect_low_fine"][mask, :] = self.field.get_padding(outputs["rgb_reflect_low_fine"][mask, :])

>>>>>>> 36723a15
        return outputs

    def get_loss_dict(self, outputs, batch, metrics_dict=None):
        image = batch["image"].to(self.device)
<<<<<<< HEAD

        pred_low_coarse, image_low_coarse = self.renderer_rgb.blend_background_for_loss_computation(
            pred_image=outputs["low_rgb_coarse"],
            pred_accumulation=outputs["accumulation_coarse"],
            gt_image=image,
        )
        pred_low_fine, image_low_fine = self.renderer_rgb.blend_background_for_loss_computation(
            pred_image=outputs["low_rgb_fine"],
            pred_accumulation=outputs["accumulation_fine"],
            gt_image=image,
        )

        pred_mid_coarse, image_mid_coarse = self.renderer_rgb.blend_background_for_loss_computation(
            pred_image=outputs["mid_rgb_coarse"],
            pred_accumulation=outputs["accumulation_coarse"],
            gt_image=image,
        )
        pred_mid_fine, image_mid_fine = self.renderer_rgb.blend_background_for_loss_computation(
            pred_image=outputs["mid_rgb_fine"],
            pred_accumulation=outputs["accumulation_fine"],
            gt_image=image,
        )

        pred_reflect_low_coarse, image_reflect_low_coarse = self.renderer_rgb.blend_background_for_loss_computation(
            pred_image=outputs["low_reflect_coarse"],
            pred_accumulation=outputs["accumulation_fine"],
            gt_image=image,
        )
        pred_reflect_low_fine, image_reflect_low_fine = self.renderer_rgb.blend_background_for_loss_computation(
            pred_image=outputs["low_reflect_fine"],
            pred_accumulation=outputs["accumulation_fine"],
            gt_image=image,
        )

        pred_reflect_mid_coarse, image_reflect_mid_coarse = self.renderer_rgb.blend_background_for_loss_computation(
            pred_image=outputs["mid_reflect_coarse"],
            pred_accumulation=outputs["accumulation_fine"],
            gt_image=image,
        )
        pred_reflect_mid_fine, image_reflect_mid_fine = self.renderer_rgb.blend_background_for_loss_computation(
            pred_image=outputs["mid_reflect_fine"],
=======
        pred_coarse, image_coarse = self.renderer_rgb.blend_background_for_loss_computation(
            pred_image=outputs["rgb_coarse"],
            pred_accumulation=outputs["accumulation_coarse"],
            gt_image=image,
        )
        pred_fine, image_fine = self.renderer_rgb.blend_background_for_loss_computation(
            pred_image=outputs["rgb_fine"],
            pred_accumulation=outputs["accumulation_fine"],
            gt_image=image,
        )
        pred_reflect_coarse, image_reflect_coarse = self.renderer_rgb.blend_background_for_loss_computation(
            pred_image=outputs["rgb_reflect_coarse"],
            pred_accumulation=outputs["accumulation_coarse"],
            gt_image=image,
        )
        pred_reflect_fine, image_reflect_fine = self.renderer_rgb.blend_background_for_loss_computation(
            pred_image=outputs["rgb_reflect_fine"],
>>>>>>> 36723a15
            pred_accumulation=outputs["accumulation_fine"],
            gt_image=image,
        )
        
<<<<<<< HEAD
        loss_low_coarse = self.rgb_loss(image_low_coarse, pred_low_coarse)
        loss_low_fine = self.rgb_loss(image_low_fine, pred_low_fine)
        loss_mid_coarse = self.rgb_loss(image_mid_coarse, pred_mid_coarse)
        loss_mid_fine = self.rgb_loss(image_mid_fine, pred_mid_fine)
        
        loss_reflect_low_coarse = self.rgb_loss(image_reflect_low_coarse, pred_reflect_low_coarse)
        loss_reflect_low_fine = self.rgb_loss(image_reflect_low_fine, pred_reflect_low_fine)
        loss_reflect_mid_coarse = self.rgb_loss(image_reflect_mid_coarse, pred_reflect_mid_coarse)
        loss_reflect_mid_fine = self.rgb_loss(image_reflect_mid_fine, pred_reflect_mid_fine)
=======
        rgb_loss_coarse = self.rgb_loss(image_coarse, pred_coarse)
        rgb_loss_fine = self.rgb_loss(image_fine, pred_fine)
        rgb_loss_reflect_coarse = self.rgb_loss(image_reflect_coarse, pred_reflect_coarse)
        rgb_loss_reflect_fine = self.rgb_loss(image_reflect_fine, pred_reflect_fine)
>>>>>>> 36723a15

        predicted_normal_loss_coarse = torch.sum(outputs["weights_coarse"]*torch.sum((outputs["normals_coarse"]-outputs["pred_normals_coarse"])**2, dim=-1, keepdim=True))
        predicted_normal_loss_fine = torch.sum(outputs["weights_fine"]*torch.sum((outputs["normals_fine"]-outputs["pred_normals_fine"])**2, dim=-1, keepdim=True))

        orientation_loss_coarse = torch.sum(outputs["weights_coarse"]*torch.max(torch.zeros_like(outputs["n_dot_d_coarse"]),outputs["n_dot_d_coarse"])**2)
        orientation_loss_fine = torch.sum(outputs["weights_fine"]*torch.max(torch.zeros_like(outputs["n_dot_d_fine"]),outputs["n_dot_d_fine"])**2)
        
<<<<<<< HEAD
        print(loss_reflect_mid_fine.item(), '>' if loss_reflect_mid_fine.item() > loss_mid_fine.item() else '<', loss_mid_fine.item())
        print(predicted_normal_loss_fine.item(), orientation_loss_fine.item())

        if loss_reflect_mid_fine.isnan().any() and loss_mid_fine.isnan().any() and predicted_normal_loss_fine.isnan().any() and orientation_loss_fine.isnan().any():
            torch.autograd.anomaly_mode.set_detect_anomaly(True)

        loss_dict = {
            "loss_low_coarse": loss_low_coarse,
            "loss_low_fine": loss_low_fine,
            "loss_mid_coarse": loss_mid_coarse,
            "loss_mid_fine": loss_mid_fine,
            "loss_reflect_low_coarse": loss_reflect_low_coarse,
            "loss_reflect_low_fine": loss_reflect_low_fine,
            "loss_reflect_mid_coarse": loss_reflect_mid_coarse,
            "loss_reflect_mid_fine": loss_reflect_mid_fine,
=======
        print(rgb_loss_reflect_fine.item(), '>' if rgb_loss_reflect_fine.item() > rgb_loss_fine.item() else '<', rgb_loss_fine.item())
        print(predicted_normal_loss_fine.item(), orientation_loss_fine.item())

        if rgb_loss_reflect_fine.isnan().any() and rgb_loss_fine.isnan().any() and predicted_normal_loss_fine.isnan().any() and orientation_loss_fine.isnan().any():
            torch.autograd.anomaly_mode.set_detect_anomaly(True)

        loss_dict = {
            "rgb_loss_coarse": rgb_loss_coarse,
            "rgb_loss_fine": rgb_loss_fine,
            "rgb_loss_reflect_coarse": rgb_loss_reflect_coarse,
            "rgb_loss_reflect_fine": rgb_loss_reflect_fine,
>>>>>>> 36723a15
            "predicted_normal_loss_coarse": predicted_normal_loss_coarse,
            "predicted_normal_loss_fine": predicted_normal_loss_fine,
            "orientation_loss_coarse": orientation_loss_coarse,
            "orientation_loss_fine": orientation_loss_fine,
            }
        loss_dict = misc.scale_dict(loss_dict, self.config.loss_coefficients)
        return loss_dict

    def get_image_metrics_and_images(
        self, outputs: Dict[str, torch.Tensor], batch: Dict[str, torch.Tensor]
    ) -> Tuple[Dict[str, float], Dict[str, torch.Tensor]]:
        assert self.config.collider_params is not None, "mip-NeRF requires collider parameters to be set."
        image = batch["image"].to(outputs["mid_rgb_coarse"].device)
        image = self.renderer_rgb.blend_background(image)
        mid_rgb_coarse = outputs["low_coarse"]
        mid_rgb_fine = outputs["mid_reflect_fine"]
        acc_coarse = colormaps.apply_colormap(outputs["accumulation_coarse"])
        acc_fine = colormaps.apply_colormap(outputs["accumulation_fine"])

        assert self.config.collider_params is not None
        depth_coarse = colormaps.apply_depth_colormap(
            outputs["depth_coarse"],
            accumulation=outputs["accumulation_coarse"],
            near_plane=self.config.collider_params["near_plane"],
            far_plane=self.config.collider_params["far_plane"],
        )
        depth_fine = colormaps.apply_depth_colormap(
            outputs["depth_fine"],
            accumulation=outputs["accumulation_fine"],
            near_plane=self.config.collider_params["near_plane"],
            far_plane=self.config.collider_params["far_plane"],
        )

        combined_rgb = torch.cat([image, mid_rgb_coarse, mid_rgb_fine], dim=1)
        combined_acc = torch.cat([acc_coarse, acc_fine], dim=1)
        combined_depth = torch.cat([depth_coarse, depth_fine], dim=1)

        # Switch images from [H, W, C] to [1, C, H, W] for metrics computations
        image = torch.moveaxis(image, -1, 0)[None, ...]
        mid_rgb_coarse = torch.moveaxis(mid_rgb_coarse, -1, 0)[None, ...]
        mid_rgb_fine = torch.moveaxis(mid_rgb_fine, -1, 0)[None, ...]
        mid_rgb_coarse = torch.clip(mid_rgb_coarse, min=0, max=1)
        mid_rgb_fine = torch.clip(mid_rgb_fine, min=0, max=1)

        coarse_psnr = self.psnr(image, mid_rgb_coarse)
        fine_psnr = self.psnr(image, mid_rgb_fine)
        fine_ssim = self.ssim(image, mid_rgb_fine)
        fine_lpips = self.lpips(image, mid_rgb_fine)

        assert isinstance(fine_ssim, torch.Tensor)
        metrics_dict = {
            "psnr": float(fine_psnr.item()),
            "coarse_psnr": float(coarse_psnr.item()),
            "fine_psnr": float(fine_psnr.item()),
            "fine_ssim": float(fine_ssim.item()),
            "fine_lpips": float(fine_lpips.item()),
        }
        images_dict = {"img": combined_rgb, "accumulation": combined_acc, "depth": combined_depth}
        return metrics_dict, images_dict
    # TODO: Override any potential functions/methods to implement your own method
    # or subclass from "Model" and define all mandatory fields.<|MERGE_RESOLUTION|>--- conflicted
+++ resolved
@@ -44,15 +44,10 @@
     """
 
     num_coarse_samples: int = 128
-<<<<<<< HEAD
-    """Number of samples in mid_rgb_coarse field evaluation"""
-=======
     """Number of samples in coarse field evaluation"""
->>>>>>> 36723a15
     num_importance_samples: int = 128
     """Number of samples in mid_rgb_fine field evaluation"""
     
-<<<<<<< HEAD
     num_reflect_coarse_samples: int = 64
     """Number of samples in mid_rgb_coarse field evaluation"""
     num_reflect_importance_samples: int = 64
@@ -67,18 +62,6 @@
         "loss_reflect_low_fine": 1e-1,
         "loss_reflect_mid_coarse": 1.0,
         "loss_reflect_mid_fine": 1.0,
-=======
-    num_reflect_coarse_samples: int = 128
-    """Number of samples in coarse field evaluation"""
-    num_reflect_importance_samples: int = 128
-    """Number of samples in fine field evaluation"""
-    
-    loss_coefficients: Dict[str, float] = to_immutable_dict({
-        "rgb_loss_coarse": 1.0,
-        "rgb_loss_fine": 0.0,
-        "rgb_loss_reflect_coarse": 1.0,
-        "rgb_loss_reflect_fine": 1.0,
->>>>>>> 36723a15
         "predicted_normal_loss_coarse": 3e-5,
         "predicted_normal_loss_fine": 3e-4,
         "orientation_loss_coarse": 1e-2,
@@ -179,7 +162,6 @@
             normals_outputs_coarse = pred_normals_outputs_coarse
         reflections_coarse, n_dot_d_coarse = self.field.get_reflection(ray_samples_uniform.frustums.directions, pred_normals_outputs_coarse)
         
-<<<<<<< HEAD
         diff_outputs_coarse = self.field.get_diff(embedding_coarse)
         tint_outputs_coarse = self.field.get_tint(embedding_coarse)
         
@@ -196,15 +178,6 @@
         
         # diff_coarse = self.renderer_rgb(diff_outputs_coarse, weights_coarse)
         # tint_coarse = self.renderer_factor(tint_outputs_coarse, weights_coarse)
-=======
-        diff_outputs_coarse, tint_outputs_coarse = self.field.get_normalize(embedding_coarse)
-        # raw_roughness_outputs_coarse = self.field.get_roughness(embedding_coarse)
-        # bottleneck_coarse = self.field.get_bottleneck(embedding_coarse)
-        # low_outputs_coarse = self.field.get_low(reflections_coarse, n_dot_d_coarse, bottleneck_coarse, raw_roughness_outputs_coarse)
-                
-        diff_coarse = self.renderer_rgb(diff_outputs_coarse, weights_coarse)
-        tint_coarse = self.renderer_factor(tint_outputs_coarse, weights_coarse)
->>>>>>> 36723a15
         
         
 
@@ -219,13 +192,7 @@
         accumulation_fine = self.renderer_accumulation(weights_fine)
         depth_fine = self.renderer_depth(weights_fine, ray_samples_pdf)
         
-<<<<<<< HEAD
-        
-=======
-       
-
-
->>>>>>> 36723a15
+        
         pred_normals_outputs_fine = self.field.get_pred_normals(embedding_fine)
         if self.training:
             normals_outputs_fine = self.field.get_normals()
@@ -235,7 +202,6 @@
         diff_outputs_fine = self.field.get_diff(embedding_fine) 
         tint_outputs_fine = self.field.get_tint(embedding_fine)
         
-<<<<<<< HEAD
         low_outputs_fine = self.field.get_low(embedding_fine, True)
         low_outputs_fine = diff_outputs_fine+tint_outputs_fine*low_outputs_fine
         low_rgb_fine = self.renderer_rgb(low_outputs_fine.detach(), weights_fine)
@@ -248,23 +214,6 @@
         mid_rgb_fine = torch.clip(mid_rgb_fine, 0.0, 1.0)
 
 
-=======
-        roughness_outputs_fine = self.field.get_roughness(embedding_fine)
-        # bottleneck_fine = self.field.get_bottleneck(embedding_fine)
-        # low_outputs_fine = self.field.get_low(reflections_fine, n_dot_d_fine, bottleneck_fine, raw_roughness_outputs_fine)
-        
-                
-        diff_outputs_fine,tint_outputs_fine = self.field.get_normalize(embedding_fine)
-
-        diff_fine = self.renderer_rgb(diff_outputs_fine, weights_fine)
-        tint_fine = self.renderer_factor(tint_outputs_fine, weights_fine)
-
-        # rgb_low_fine = self.renderer_rgb(diff_outputs_fine+tint_outputs_fine*low_outputs_fine, weights_fine)
-        # rgb_low_fine = self.field.get_padding(rgb_low_fine)
-        
-        mask = (accumulation_fine>1e-2).reshape(-1)
-        print(mask[mask].shape)
->>>>>>> 36723a15
 
         diff_fine = self.renderer_rgb(diff_outputs_fine, weights_fine)
         diff_fine = diff_fine.detach()
@@ -285,7 +234,6 @@
         
         
         outputs = {
-<<<<<<< HEAD
             "low_rgb_coarse": low_rgb_coarse,
             "low_rgb_fine": low_rgb_fine,
             "mid_rgb_coarse": mid_rgb_coarse,
@@ -298,18 +246,6 @@
             "accumulation_fine": accumulation_fine.detach(),
             "depth_coarse": depth_coarse.detach(),
             "depth_fine": depth_fine.detach(),
-=======
-            "rgb_coarse": diff_coarse,
-            "rgb_fine": diff_fine,
-            # "rgb_low_fine": rgb_low_fine,
-            "rgb_reflect_coarse": self.background_color.to(diff_coarse.device).repeat(diff_coarse.shape[:-1]+(1,)),
-            "rgb_reflect_fine": self.background_color.to(diff_fine.device).repeat(diff_fine.shape[:-1]+(1,)),
-            # "rgb_reflect_low_fine": self.background_color.to(rgb_fine.device).repeat(rgb_fine.shape[:-1]+(1,)),
-            "accumulation_coarse": accumulation_coarse,
-            "accumulation_fine": accumulation_fine,
-            "depth_coarse": depth_coarse,
-            "depth_fine": depth_fine,
->>>>>>> 36723a15
             "weights_coarse": weights_coarse.detach(),
             "weights_fine": weights_fine.detach(),
             "pred_normals_coarse": pred_normals_outputs_coarse,
@@ -325,27 +261,11 @@
         }
         if not mask.any():
             return outputs
-<<<<<<< HEAD
 
         q=torch.tensor([0.1,0.3,0.5,0.7,0.9])
         print("roughness :",torch.quantile(roughness[mask,:].cpu(), q=q).detach().numpy())
         print("diffuse   :", torch.quantile(torch.sum((diff_fine[mask,:]).cpu(), dim=-1), q=q).detach().numpy())
         print("tint      :", torch.quantile(torch.sum((tint_fine[mask,:]).cpu(), dim=-1), q=q).detach().numpy())
-=======
-        
-        pred_normals_fine = self.renderer_normals(pred_normals_outputs_fine, weights_fine)
-        roughness_fine = self.renderer_roughness(roughness_outputs_fine, weights_fine)
-        '''
-        raw_roughness_fine =self.renderer_roughness(raw_roughness_outputs_fine, weights_fine)
-        roughness_fine = 1-torch.exp(-raw_roughness_fine)
-        '''
-        
-        print("roughness :",torch.quantile(roughness_fine[mask,:].cpu(), q=torch.linspace(0,1,5)).detach().numpy())
-        print("diffuse   :", torch.quantile(torch.sum((diff_fine[mask,:]).cpu(), dim=-1), q=torch.linspace(0,1,5)).detach().numpy())
-        print("tint      :", torch.quantile(torch.sum((tint_fine[mask,:]).cpu(), dim=-1), q=torch.linspace(0,1,5)).detach().numpy())
-                
-        
->>>>>>> 36723a15
 
         origins = ray_bundle.origins[mask, :] + depth_fine[mask, :]*ray_bundle.directions[mask, :]
         origins=origins.detach()
@@ -382,19 +302,8 @@
         bottleneck_reflect_coarse = self.field.get_bottleneck(embedding_reflect_coarse)
         low_outputs_reflect_coarse = self.field.get_low(ray_samples_reciprocal.frustums.directions, bottleneck_reflect_coarse)
         
-<<<<<<< HEAD
         diff_outputs_reflect_coarse = self.field.get_diff(embedding_reflect_coarse)
         tint_outputs_reflect_coarse = self.field.get_tint(embedding_reflect_coarse)
-=======
-        reflect_coarse = self.renderer_reflect(low_outputs_reflect_coarse, weights_reflect_coarse, background_color = background_color)
-
-        outputs["rgb_reflect_coarse"][mask, :] = diff_fine[mask, :] + tint_fine[mask, :] * reflect_coarse
-
-        outputs["rgb_coarse"][mask, :] = diff_coarse[mask, :] + tint_coarse[mask, :] * reflect_coarse
-        
-        
-
->>>>>>> 36723a15
 
         low_outputs_reflect_coarse = self.field.get_low(embedding_reflect_coarse, True)
         rgb_outputs_coarse = diff_outputs_reflect_coarse+tint_outputs_reflect_coarse*low_outputs_reflect_coarse
@@ -417,7 +326,6 @@
 
         mean_reflect_fine, cov_reflect_fine = self.field.get_blob(ray_samples_reflect_pdf)
         mean_reflect_fine, cov_reflect_fine = self.field.contract(mean_reflect_fine, cov_reflect_fine)
-<<<<<<< HEAD
         density_outputs_reflect_fine, embedding_reflect_fine = self.field.get_density(mean_reflect_fine, cov_reflect_fine)
         weights_reflect_fine = ray_samples_reflect_pdf.get_weights(density_outputs_reflect_fine)
         
@@ -440,38 +348,10 @@
         outputs["depth_reflect_fine"] = self.renderer_depth(weights_reflect_fine, ray_samples_reflect_pdf)
         print("depth :",torch.quantile(outputs["depth_reflect_fine"].cpu(), q=q).detach().numpy())
         
-=======
-        density_outputs_reflect_fine, embedding_reflect_fine = self.field.get_reflect_density(mean_reflect_fine, cov_reflect_fine)
-        weights_reflect_fine = ray_samples_recflect_pdf.get_weights(density_outputs_reflect_fine)
-        
-        bottleneck_reflect_fine = self.field.get_bottleneck(embedding_reflect_fine)
-        low_outputs_reflect_fine = self.field.get_low(ray_samples_reciprocal.frustums.directions, bottleneck_reflect_fine)
-        
-        reflect_fine = self.renderer_reflect(low_outputs_reflect_fine, weights_reflect_fine, background_color = background_color)
-
-        outputs["rgb_reflect_fine"][mask, :] = diff_fine[mask, :] + tint_fine[mask, :] * reflect_fine
-
-
-
-        # pred_normals_outputs_reflect_fine = self.field.get_pred_normals(embedding_reflect_fine)
-        # reflections_reflect_fine, n_dot_d_reflect_fine = self.field.get_reflection(ray_samples_recflect_pdf.frustums.directions, pred_normals_outputs_reflect_fine)
-              
-        # raw_roughness_outputs_reflect_fine = self.field.get_roughness(embedding_reflect_fine)
-        # bottleneck_reflect_fine = self.field.get_bottleneck(embedding_reflect_fine)
-
-        # low_outputs_reflect_fine = self.field.get_low(reflections_reflect_fine, n_dot_d_reflect_fine, bottleneck_reflect_fine, raw_roughness_outputs_reflect_fine)
-
-        # reflect_low_fine = self.renderer_reflect(diff_outputs_reflect_coarse+tint_outputs_reflect_fine*low_outputs_reflect_fine, weights_reflect_coarse, background_color = background_color)
-
-        # outputs["rgb_reflect_low_fine"][mask, :] = diff_fine[mask, :] + tint_fine[mask, :] * reflect_low_fine
-        # outputs["rgb_reflect_low_fine"][mask, :] = self.field.get_padding(outputs["rgb_reflect_low_fine"][mask, :])
-
->>>>>>> 36723a15
         return outputs
 
     def get_loss_dict(self, outputs, batch, metrics_dict=None):
         image = batch["image"].to(self.device)
-<<<<<<< HEAD
 
         pred_low_coarse, image_low_coarse = self.renderer_rgb.blend_background_for_loss_computation(
             pred_image=outputs["low_rgb_coarse"],
@@ -513,30 +393,10 @@
         )
         pred_reflect_mid_fine, image_reflect_mid_fine = self.renderer_rgb.blend_background_for_loss_computation(
             pred_image=outputs["mid_reflect_fine"],
-=======
-        pred_coarse, image_coarse = self.renderer_rgb.blend_background_for_loss_computation(
-            pred_image=outputs["rgb_coarse"],
-            pred_accumulation=outputs["accumulation_coarse"],
-            gt_image=image,
-        )
-        pred_fine, image_fine = self.renderer_rgb.blend_background_for_loss_computation(
-            pred_image=outputs["rgb_fine"],
-            pred_accumulation=outputs["accumulation_fine"],
-            gt_image=image,
-        )
-        pred_reflect_coarse, image_reflect_coarse = self.renderer_rgb.blend_background_for_loss_computation(
-            pred_image=outputs["rgb_reflect_coarse"],
-            pred_accumulation=outputs["accumulation_coarse"],
-            gt_image=image,
-        )
-        pred_reflect_fine, image_reflect_fine = self.renderer_rgb.blend_background_for_loss_computation(
-            pred_image=outputs["rgb_reflect_fine"],
->>>>>>> 36723a15
-            pred_accumulation=outputs["accumulation_fine"],
-            gt_image=image,
-        )
-        
-<<<<<<< HEAD
+            pred_accumulation=outputs["accumulation_fine"],
+            gt_image=image,
+        )
+        
         loss_low_coarse = self.rgb_loss(image_low_coarse, pred_low_coarse)
         loss_low_fine = self.rgb_loss(image_low_fine, pred_low_fine)
         loss_mid_coarse = self.rgb_loss(image_mid_coarse, pred_mid_coarse)
@@ -546,12 +406,6 @@
         loss_reflect_low_fine = self.rgb_loss(image_reflect_low_fine, pred_reflect_low_fine)
         loss_reflect_mid_coarse = self.rgb_loss(image_reflect_mid_coarse, pred_reflect_mid_coarse)
         loss_reflect_mid_fine = self.rgb_loss(image_reflect_mid_fine, pred_reflect_mid_fine)
-=======
-        rgb_loss_coarse = self.rgb_loss(image_coarse, pred_coarse)
-        rgb_loss_fine = self.rgb_loss(image_fine, pred_fine)
-        rgb_loss_reflect_coarse = self.rgb_loss(image_reflect_coarse, pred_reflect_coarse)
-        rgb_loss_reflect_fine = self.rgb_loss(image_reflect_fine, pred_reflect_fine)
->>>>>>> 36723a15
 
         predicted_normal_loss_coarse = torch.sum(outputs["weights_coarse"]*torch.sum((outputs["normals_coarse"]-outputs["pred_normals_coarse"])**2, dim=-1, keepdim=True))
         predicted_normal_loss_fine = torch.sum(outputs["weights_fine"]*torch.sum((outputs["normals_fine"]-outputs["pred_normals_fine"])**2, dim=-1, keepdim=True))
@@ -559,7 +413,6 @@
         orientation_loss_coarse = torch.sum(outputs["weights_coarse"]*torch.max(torch.zeros_like(outputs["n_dot_d_coarse"]),outputs["n_dot_d_coarse"])**2)
         orientation_loss_fine = torch.sum(outputs["weights_fine"]*torch.max(torch.zeros_like(outputs["n_dot_d_fine"]),outputs["n_dot_d_fine"])**2)
         
-<<<<<<< HEAD
         print(loss_reflect_mid_fine.item(), '>' if loss_reflect_mid_fine.item() > loss_mid_fine.item() else '<', loss_mid_fine.item())
         print(predicted_normal_loss_fine.item(), orientation_loss_fine.item())
 
@@ -575,19 +428,6 @@
             "loss_reflect_low_fine": loss_reflect_low_fine,
             "loss_reflect_mid_coarse": loss_reflect_mid_coarse,
             "loss_reflect_mid_fine": loss_reflect_mid_fine,
-=======
-        print(rgb_loss_reflect_fine.item(), '>' if rgb_loss_reflect_fine.item() > rgb_loss_fine.item() else '<', rgb_loss_fine.item())
-        print(predicted_normal_loss_fine.item(), orientation_loss_fine.item())
-
-        if rgb_loss_reflect_fine.isnan().any() and rgb_loss_fine.isnan().any() and predicted_normal_loss_fine.isnan().any() and orientation_loss_fine.isnan().any():
-            torch.autograd.anomaly_mode.set_detect_anomaly(True)
-
-        loss_dict = {
-            "rgb_loss_coarse": rgb_loss_coarse,
-            "rgb_loss_fine": rgb_loss_fine,
-            "rgb_loss_reflect_coarse": rgb_loss_reflect_coarse,
-            "rgb_loss_reflect_fine": rgb_loss_reflect_fine,
->>>>>>> 36723a15
             "predicted_normal_loss_coarse": predicted_normal_loss_coarse,
             "predicted_normal_loss_fine": predicted_normal_loss_fine,
             "orientation_loss_coarse": orientation_loss_coarse,
