"""
ReflectSamplingNeRF Nerfstudio Field

Currently this subclasses the NerfactoField. Consider subclassing the base Field.
"""
from typing import Dict, Literal, Optional, Tuple, Type
from jaxtyping import Float

import torch
from torch import Tensor, nn

from nerfstudio.utils.math import conical_frustum_to_gaussian

from nerfstudio.cameras.rays import RaySamples
from nerfstudio.field_components.encodings import Encoding, Identity
from nerfstudio.field_components.field_heads import (
    DensityFieldHead,
    FieldHead,
    FieldHeadNames,
    RGBFieldHead,
    PredNormalsFieldHead,
)
from nerfstudio.field_components.mlp import MLP
from nerfstudio.field_components.spatial_distortions import SpatialDistortion
from nerfstudio.fields.base_field import Field


class ReflectSamplingNeRFNerfField(Field):
    """ReflectSamplingNeRF Field

    Args:
        aabb: parameters of scene aabb bounds
        num_images: number of images in the dataset
    """

    def __init__(
        self,
        position_encoding: Encoding = Identity(in_dim=3),
        direction_encoding: Encoding = Identity(in_dim=3),
        base_mlp_num_layers: int = 8,
        base_mlp_layer_width: int = 256,
        skip_connections: Tuple[int] = (4,),
        low_mlp_num_layers: int = 1,
        low_mlp_layer_width: int = 128,
        spatial_distortion: Optional[SpatialDistortion] = None,
        density_bias: float = 0.5,
<<<<<<< HEAD
        reflect_density_bias: float = 0.0,
        roughness_bias: float = -1.0,
        padding: float = 0.001,
=======
        density_reflect_bias: float = 0.0,
        roughness_bias: float = 0.0,
        diff_bias:float=0.0,
        tint_bias:float=0.0,
        padding: float = 0.01,
>>>>>>> 36723a15
    ) -> None:
        super().__init__()
        self.position_encoding = position_encoding
        self.direction_encoding = direction_encoding
        self.spatial_distortion = spatial_distortion
        self.padding = padding

        self.mlp_base = MLP(
            in_dim=self.position_encoding.get_out_dim(),
            num_layers=base_mlp_num_layers,
            layer_width=base_mlp_layer_width,
            skip_connections=skip_connections,
            out_activation=nn.ReLU(),
        )
        self.field_output_density = DensityFieldHead(in_dim=self.mlp_base.get_out_dim(), activation=None)
        self.density_bias = density_bias

        self.field_output_reflect_density = DensityFieldHead(in_dim=self.mlp_base.get_out_dim(), activation=None)
        self.density_reflect_bias = density_reflect_bias
        
        self.field_output_normals = PredNormalsFieldHead(in_dim=self.mlp_base.get_out_dim(), activation=None)

        self.field_output_roughness = FieldHead(out_dim=1, field_head_name="roughness", in_dim=self.mlp_base.get_out_dim(), activation=None)
        self.roughness_bias = roughness_bias
        

        self.softplus = nn.Softplus()
        self.sigmoid = nn.Sigmoid()
<<<<<<< HEAD
        
        self.field_output_low = RGBFieldHead(self.mlp_base.get_out_dim())
        
        self.field_output_bottleneck = FieldHead(out_dim=self.mlp_base.get_out_dim(), field_head_name="bottleneck", in_dim=self.mlp_base.get_out_dim(), activation=None)
        
        self.mlp_mid = MLP(
            in_dim=self.direction_encoding.get_out_dim()+self.mlp_base.get_out_dim(),
            num_layers=head_mlp_num_layers,
            layer_width=head_mlp_layer_width,
            out_activation=nn.ReLU()
        )
        self.field_output_mid = RGBFieldHead(self.mlp_mid.get_out_dim())
                
        self.field_output_normals = PredNormalsFieldHead(in_dim=self.mlp_base.get_out_dim(), activation=None)
        
        self.field_output_roughness = FieldHead(out_dim=1, field_head_name="roughness", in_dim=self.mlp_base.get_out_dim(), activation=None)
        self.roughness_bias = roughness_bias
=======
>>>>>>> 36723a15

        self.field_output_diff = RGBFieldHead(self.mlp_base.get_out_dim())

<<<<<<< HEAD
        self.field_output_tint = RGBFieldHead(self.mlp_base.get_out_dim())
=======
        
        self.field_output_diff = RGBFieldHead(self.mlp_base.get_out_dim(), activation=None)
        self.diff_bias = diff_bias

        self.field_output_tint = RGBFieldHead(self.mlp_base.get_out_dim(), activation=None)
        self.tint_bias = tint_bias

        self.mlp_bottleneck = FieldHead(out_dim=self.mlp_base.get_out_dim(), field_head_name="bottleneck", in_dim=self.mlp_base.get_out_dim(), activation=None)
        
        self.mlp_low = MLP(
            in_dim=self.direction_encoding.get_out_dim()+self.mlp_bottleneck.get_out_dim(),
            num_layers=low_mlp_num_layers,
            layer_width=low_mlp_layer_width,
            out_activation=nn.ReLU()
        )
        self.field_output_low = RGBFieldHead(self.mlp_low.get_out_dim())
>>>>>>> 36723a15
        
    

    def get_blob(
        self, ray_samples: RaySamples
    ) -> Tuple[Tensor, Tensor]:
        gaussian_samples = ray_samples.frustums.get_gaussian_blob()
        if self.spatial_distortion is not None:
            gaussian_samples = self.spatial_distortion(gaussian_samples)
        return gaussian_samples.mean, gaussian_samples.cov
    
    def contract(
        self, mean: Tensor, cov: Tensor, mask_return:bool = False
    ) -> Tensor:
        norm2 = torch.sum(mean**2, dim=-1, keepdim=True)
        norm = torch.sqrt(norm2)
        mask = norm>1
        mean_contract = torch.where(mask, (2*norm-1)/norm2*mean, mean)
        
        norm = norm.unsqueeze(-1)
        norm2 = norm2.unsqueeze(-1)
        outer = mean[...,:,None]*mean[...,None,:]/norm2
        eyes = torch.eye(mean.shape[-1], device=mean.device).expand(outer.shape)
        # jacobian = torch.autograd.functional.jacobian(mean_contract, mean)
        jacobian = torch.where(mask[...,None], ((2*norm-2)*(eyes-outer)+eyes)/norm2, eyes)
        ''' J*cov*J.T :(J.T=J)'''
        cov_contract = torch.matmul(torch.matmul(jacobian, cov), jacobian)
        for i in range(cov_contract.shape[-1]):
            cov_contract[...,i,i]=torch.nn.functional.relu(cov_contract[...,i,i])
        if mask_return:
            return mean_contract, cov_contract, mask
        else:
            return mean_contract, cov_contract
    
    def get_contract_inf(
        self, directions:Tensor, sqradius:Tensor
    ) -> Tuple[Tensor, Tensor]:
        outer = directions[...,:,None]*directions[...,None,:]
        eyes = torch.eye(directions.shape[-1], device=directions.device).expand(outer.shape)
        mean = 2*directions
        cov = 0.6*sqradius[...,None]*(eyes-outer)
        return mean, cov
        
    def get_density(
        self, mean:Tensor, cov:Tensor=None, requires_density_grad:bool = False
    ) -> Tuple[Tensor, Tensor]:
        if requires_density_grad and self.training:
            mean.requires_grad = True
            self._sample_locations = mean
        if cov is not None:
            encoded_xyz = self.position_encoding(mean, covs=cov)
        else:
            encoded_xyz = self.position_encoding(mean)
        mlp_out = self.mlp_base(encoded_xyz)
        density = self.field_output_density(mlp_out)
        if requires_density_grad and self.training:
            self._density_before_activation=density
        density = self.softplus(density + self.density_bias)
        return density, mlp_out
<<<<<<< HEAD
=======
        
    def get_reflect_density(
        self, mean:Tensor, cov:Tensor
    ) -> Tuple[Tensor, Tensor]:
        encoded_xyz = self.position_encoding(mean, covs=cov)
        mlp_out = self.mlp_base(encoded_xyz)
        density = self.field_output_reflect_density(mlp_out)
        density = self.softplus(density + self.density_reflect_bias)
        return density, mlp_out
>>>>>>> 36723a15
    
    def get_pred_normals(
        self, embedding:Tensor
    ) -> Tensor:
<<<<<<< HEAD
        outputs = -self.field_output_normals(embedding)
        outputs = nn.functional.normalize(outputs, dim=-1)
        return outputs
=======
        normals = -self.field_output_normals(embedding)
        normals = nn.functional.normalize(normals, dim=-1)
        return normals
>>>>>>> 36723a15
    
    def get_normals(self) -> Tensor:
        return super().get_normals()


    '''exp(-softplus(x))=sigmoid(-x)'''
    def get_roughness(
<<<<<<< HEAD
        self, embedding:Tensor, activation:Optional[nn.Module]=nn.Sigmoid()
    ) -> Tensor:
        outputs = self.field_output_roughness(embedding)
        outputs = activation(outputs)
        return outputs
    
    
    def get_low(
        self, embedding:Tensor, use_bottleneck:bool=True
    ) ->Tensor:
        embedding = self.field_output_bottleneck(embedding) if use_bottleneck else embedding
        mlp_out = self.mlp_mid(torch.cat([torch.zeros(embedding.shape[:-1]+(self.direction_encoding.get_out_dim(),), device=embedding.device), embedding], dim=-1))
        outputs = self.field_output_mid(mlp_out)
        return outputs
    
    
    def get_mid(
        self, directions:Tensor, roughness:Tensor, embedding:Tensor, use_bottleneck:bool=True
    ) ->Tensor:
        encoded_dir = self.direction_encoding(directions, roughness)
        embedding = self.field_output_bottleneck(embedding) if use_bottleneck else embedding
        mlp_out = self.mlp_mid(torch.cat([encoded_dir, embedding], dim=-1))
        outputs = self.field_output_mid(mlp_out)
=======
        self, embedding:Tensor
    ) -> Tensor:
        outputs = self.field_output_roughness(embedding)
        outputs = self.sigmoid(outputs + self.roughness_bias)
>>>>>>> 36723a15
        return outputs

    def get_diff(
        self, embedding:Tensor
    ) -> Tensor:
        outputs = self.field_output_diff(embedding)
<<<<<<< HEAD
=======
        outputs = self.sigmoid(outputs + self.diff_bias)
>>>>>>> 36723a15
        return outputs

    def get_tint(
        self, embedding:Tensor
    ) -> Tensor:
        outputs = self.field_output_tint(embedding)
<<<<<<< HEAD
=======
        outputs = self.sigmoid(outputs + self.tint_bias)
        return outputs

    def get_bottleneck(
        self, embedding: Tensor
    ) -> Tensor:
        outputs = self.mlp_bottleneck(embedding)
>>>>>>> 36723a15
        return outputs
    
    def get_low(
        self, directions:Tensor, embedding:Tensor
    ) ->Tensor:
        encoded_dir = self.direction_encoding(directions)
        mlp_out = self.mlp_low(torch.cat([encoded_dir, embedding], dim=-1))
        outputs = self.field_output_low(mlp_out)
        return outputs
    
    
    def get_inf_color(
        self, directions:Tensor, sqradius:Tensor
    ) ->Tensor:
        mean, cov = self.get_contract_inf(directions, sqradius)
        _, embedding = self.get_density(mean, cov)
<<<<<<< HEAD
        embedding = self.field_output_bottleneck(embedding)
        mlp_out = self.mlp_mid(torch.cat([torch.zeros(embedding.shape[:-1]+(self.direction_encoding.get_out_dim(),), device=embedding.device), embedding], dim=-1))
        outputs = self.field_output_mid(mlp_out)
        return outputs
    
=======
        diff = self.get_diff(embedding)
        return diff

    def get_normalize(
        self, embedding:Tensor
    ) -> Tensor:
        diff = self.field_output_diff(embedding)
        diff = self.softplus(diff + self.diff_bias)
        tint = self.field_output_tint(embedding)
        tint = self.softplus(tint + self.tint_bias)
        norm = diff+tint+1e-1
        return diff/norm, tint/norm
        
        
>>>>>>> 36723a15
    def get_reflection(self, directions:Tensor, normals:Tensor) -> Tuple[Tensor, Tensor]:
        n_dot_d = torch.sum(directions*normals, dim=-1, keepdim=True)
        reflections = directions - 2*n_dot_d*normals
        reflections = torch.nn.functional.normalize(reflections, dim=-1)
        return reflections, n_dot_d
<<<<<<< HEAD
        
=======
    
    
>>>>>>> 36723a15
    def get_padding(self, inputs: Tensor) -> Tensor:
        outputs = (1 + 2*self.padding)*inputs - self.padding
        outputs = torch.clip(inputs, 0.0, 1.0)
        return outputs
       
    # TODO: Override any potential methods to implement your own field.
    # or subclass from base Field and define all mandatory methods.<|MERGE_RESOLUTION|>--- conflicted
+++ resolved
@@ -40,27 +40,16 @@
         base_mlp_num_layers: int = 8,
         base_mlp_layer_width: int = 256,
         skip_connections: Tuple[int] = (4,),
-        low_mlp_num_layers: int = 1,
-        low_mlp_layer_width: int = 128,
+        head_mlp_num_layers: int = 1,
+        head_mlp_layer_width: int = 128,
         spatial_distortion: Optional[SpatialDistortion] = None,
         density_bias: float = 0.5,
-<<<<<<< HEAD
-        reflect_density_bias: float = 0.0,
         roughness_bias: float = -1.0,
-        padding: float = 0.001,
-=======
-        density_reflect_bias: float = 0.0,
-        roughness_bias: float = 0.0,
-        diff_bias:float=0.0,
-        tint_bias:float=0.0,
-        padding: float = 0.01,
->>>>>>> 36723a15
     ) -> None:
         super().__init__()
         self.position_encoding = position_encoding
         self.direction_encoding = direction_encoding
         self.spatial_distortion = spatial_distortion
-        self.padding = padding
 
         self.mlp_base = MLP(
             in_dim=self.position_encoding.get_out_dim(),
@@ -71,19 +60,9 @@
         )
         self.field_output_density = DensityFieldHead(in_dim=self.mlp_base.get_out_dim(), activation=None)
         self.density_bias = density_bias
-
-        self.field_output_reflect_density = DensityFieldHead(in_dim=self.mlp_base.get_out_dim(), activation=None)
-        self.density_reflect_bias = density_reflect_bias
-        
-        self.field_output_normals = PredNormalsFieldHead(in_dim=self.mlp_base.get_out_dim(), activation=None)
-
-        self.field_output_roughness = FieldHead(out_dim=1, field_head_name="roughness", in_dim=self.mlp_base.get_out_dim(), activation=None)
-        self.roughness_bias = roughness_bias
-        
-
+        
         self.softplus = nn.Softplus()
         self.sigmoid = nn.Sigmoid()
-<<<<<<< HEAD
         
         self.field_output_low = RGBFieldHead(self.mlp_base.get_out_dim())
         
@@ -101,31 +80,10 @@
         
         self.field_output_roughness = FieldHead(out_dim=1, field_head_name="roughness", in_dim=self.mlp_base.get_out_dim(), activation=None)
         self.roughness_bias = roughness_bias
-=======
->>>>>>> 36723a15
 
         self.field_output_diff = RGBFieldHead(self.mlp_base.get_out_dim())
 
-<<<<<<< HEAD
         self.field_output_tint = RGBFieldHead(self.mlp_base.get_out_dim())
-=======
-        
-        self.field_output_diff = RGBFieldHead(self.mlp_base.get_out_dim(), activation=None)
-        self.diff_bias = diff_bias
-
-        self.field_output_tint = RGBFieldHead(self.mlp_base.get_out_dim(), activation=None)
-        self.tint_bias = tint_bias
-
-        self.mlp_bottleneck = FieldHead(out_dim=self.mlp_base.get_out_dim(), field_head_name="bottleneck", in_dim=self.mlp_base.get_out_dim(), activation=None)
-        
-        self.mlp_low = MLP(
-            in_dim=self.direction_encoding.get_out_dim()+self.mlp_bottleneck.get_out_dim(),
-            num_layers=low_mlp_num_layers,
-            layer_width=low_mlp_layer_width,
-            out_activation=nn.ReLU()
-        )
-        self.field_output_low = RGBFieldHead(self.mlp_low.get_out_dim())
->>>>>>> 36723a15
         
     
 
@@ -185,39 +143,19 @@
             self._density_before_activation=density
         density = self.softplus(density + self.density_bias)
         return density, mlp_out
-<<<<<<< HEAD
-=======
-        
-    def get_reflect_density(
-        self, mean:Tensor, cov:Tensor
-    ) -> Tuple[Tensor, Tensor]:
-        encoded_xyz = self.position_encoding(mean, covs=cov)
-        mlp_out = self.mlp_base(encoded_xyz)
-        density = self.field_output_reflect_density(mlp_out)
-        density = self.softplus(density + self.density_reflect_bias)
-        return density, mlp_out
->>>>>>> 36723a15
     
     def get_pred_normals(
         self, embedding:Tensor
     ) -> Tensor:
-<<<<<<< HEAD
         outputs = -self.field_output_normals(embedding)
         outputs = nn.functional.normalize(outputs, dim=-1)
         return outputs
-=======
-        normals = -self.field_output_normals(embedding)
-        normals = nn.functional.normalize(normals, dim=-1)
-        return normals
->>>>>>> 36723a15
     
     def get_normals(self) -> Tensor:
         return super().get_normals()
 
-
     '''exp(-softplus(x))=sigmoid(-x)'''
     def get_roughness(
-<<<<<<< HEAD
         self, embedding:Tensor, activation:Optional[nn.Module]=nn.Sigmoid()
     ) -> Tensor:
         outputs = self.field_output_roughness(embedding)
@@ -241,47 +179,20 @@
         embedding = self.field_output_bottleneck(embedding) if use_bottleneck else embedding
         mlp_out = self.mlp_mid(torch.cat([encoded_dir, embedding], dim=-1))
         outputs = self.field_output_mid(mlp_out)
-=======
-        self, embedding:Tensor
-    ) -> Tensor:
-        outputs = self.field_output_roughness(embedding)
-        outputs = self.sigmoid(outputs + self.roughness_bias)
->>>>>>> 36723a15
         return outputs
 
     def get_diff(
         self, embedding:Tensor
     ) -> Tensor:
         outputs = self.field_output_diff(embedding)
-<<<<<<< HEAD
-=======
-        outputs = self.sigmoid(outputs + self.diff_bias)
->>>>>>> 36723a15
         return outputs
 
     def get_tint(
         self, embedding:Tensor
     ) -> Tensor:
         outputs = self.field_output_tint(embedding)
-<<<<<<< HEAD
-=======
-        outputs = self.sigmoid(outputs + self.tint_bias)
-        return outputs
-
-    def get_bottleneck(
-        self, embedding: Tensor
-    ) -> Tensor:
-        outputs = self.mlp_bottleneck(embedding)
->>>>>>> 36723a15
-        return outputs
-    
-    def get_low(
-        self, directions:Tensor, embedding:Tensor
-    ) ->Tensor:
-        encoded_dir = self.direction_encoding(directions)
-        mlp_out = self.mlp_low(torch.cat([encoded_dir, embedding], dim=-1))
-        outputs = self.field_output_low(mlp_out)
-        return outputs
+        return outputs
+    
     
     
     def get_inf_color(
@@ -289,43 +200,16 @@
     ) ->Tensor:
         mean, cov = self.get_contract_inf(directions, sqradius)
         _, embedding = self.get_density(mean, cov)
-<<<<<<< HEAD
         embedding = self.field_output_bottleneck(embedding)
         mlp_out = self.mlp_mid(torch.cat([torch.zeros(embedding.shape[:-1]+(self.direction_encoding.get_out_dim(),), device=embedding.device), embedding], dim=-1))
         outputs = self.field_output_mid(mlp_out)
         return outputs
     
-=======
-        diff = self.get_diff(embedding)
-        return diff
-
-    def get_normalize(
-        self, embedding:Tensor
-    ) -> Tensor:
-        diff = self.field_output_diff(embedding)
-        diff = self.softplus(diff + self.diff_bias)
-        tint = self.field_output_tint(embedding)
-        tint = self.softplus(tint + self.tint_bias)
-        norm = diff+tint+1e-1
-        return diff/norm, tint/norm
-        
-        
->>>>>>> 36723a15
     def get_reflection(self, directions:Tensor, normals:Tensor) -> Tuple[Tensor, Tensor]:
         n_dot_d = torch.sum(directions*normals, dim=-1, keepdim=True)
         reflections = directions - 2*n_dot_d*normals
         reflections = torch.nn.functional.normalize(reflections, dim=-1)
         return reflections, n_dot_d
-<<<<<<< HEAD
-        
-=======
-    
-    
->>>>>>> 36723a15
-    def get_padding(self, inputs: Tensor) -> Tensor:
-        outputs = (1 + 2*self.padding)*inputs - self.padding
-        outputs = torch.clip(inputs, 0.0, 1.0)
-        return outputs
        
     # TODO: Override any potential methods to implement your own field.
     # or subclass from base Field and define all mandatory methods.